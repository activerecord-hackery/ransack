--- conflicted
+++ resolved
@@ -254,27 +254,6 @@
 <% end %>
 ```
 
-<<<<<<< HEAD
-### Authorization
-
-By default Ransack exposes search for any model column, so take care to
-sanitize params and only pass allowed keys. Alternately, you can define these
-methods on your model classes for applying selective authorization based on a
-given auth object: 
-
-* `def ransackable_attributes(auth_object = nil)`
-* `def ransackable_associations(auth_object = nil)`
-* `def ransackable_scopes(auth_object = nil)`
-* `def ransortable_attributes(auth_object = nil)` (for sorting)
-
-Any values not included in the arrays returned from these methods will be
-ignored.  The auth object should be optional when building the search, and is
-ignored by default:
-
-```
-Employee.search({'salary_gt' => 100000}, {auth_object: current_user})
-```
-
 ### Scopes
 
 Searching by scope requires defining a whitelist of `ransackable_scopes` on the
@@ -286,8 +265,6 @@
 Employee.search({'active' => true, 'hired_since' => '2013-01-01'})
 ```
 
-## I18n
-=======
 ### Using Ransackers to add custom search functions via Arel
 
 The main premise behind Ransack is to provide access to
@@ -311,7 +288,6 @@
 
 require 'rails/all'
 ```
->>>>>>> 17abebce
 
 ### I18n
 
