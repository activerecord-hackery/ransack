--- conflicted
+++ resolved
@@ -11,7 +11,6 @@
 end
 
 Sham.define do
-<<<<<<< HEAD
   name        { Faker::Name.name }
   title       { Faker::Lorem.sentence }
   body        { Faker::Lorem.paragraph }
@@ -21,15 +20,7 @@
   only_admin  { Faker::Lorem.words(3).join(' ') }
   only_search { Faker::Lorem.words(3).join(' ') }
   only_sort   { Faker::Lorem.words(3).join(' ') }
-=======
-  name       { Faker::Name.name }
-  title      { Faker::Lorem.sentence }
-  body       { Faker::Lorem.paragraph }
-  salary     {|index| 30000 + (index * 1000)}
-  tag_name   { Faker::Lorem.words(3).join(' ') }
-  note       { Faker::Lorem.words(7).join(' ') }
-  notable_id { |id| id }
->>>>>>> f491cb2a
+  notable_id  { |id| id }
 end
 
 RSpec.configure do |config|
