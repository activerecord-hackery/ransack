--- conflicted
+++ resolved
@@ -35,13 +35,8 @@
         @s.created_at_eq = [2011, 1, 2, 3, 4, 5]
         html = @f.datetime_select(
           :created_at_eq,
-<<<<<<< HEAD
           use_month_numbers: true,
           include_seconds: true
-=======
-          :use_month_numbers => true,
-          :include_seconds => true
->>>>>>> ffa4e7b7
           )
         %w(2011 1 2 03 04 05).each do |val|
           html.should match /<option selected="selected" value="#{val}">#{val}<\/option>/
@@ -59,27 +54,18 @@
 
       describe '#sort_link' do
         it 'sort_link for ransack attribute' do
-<<<<<<< HEAD
           sort_link = @f.sort_link :name, controller: 'people'
-          sort_link.should match /people\?q(%5B|\[)s(%5D|\])=name\+asc/
-=======
-          sort_link = @f.sort_link :name, :controller => 'people'
           if ActiveRecord::VERSION::STRING =~ /^3\.[1-2]\./ 
             sort_link.should match /people\?q%5Bs%5D=name\+asc/
           else
             sort_link.should match /people\?q(%5B|\[)s(%5D|\])=name\+asc/
           end
->>>>>>> ffa4e7b7
           sort_link.should match /sort_link/
           sort_link.should match /Full Name<\/a>/
         end
 
         it 'sort_link for common attribute' do
-<<<<<<< HEAD
           sort_link = @f.sort_link :id, controller: 'people'
-=======
-          sort_link = @f.sort_link :id, :controller => 'people'
->>>>>>> ffa4e7b7
           sort_link.should match /id<\/a>/
         end
       end
@@ -97,28 +83,17 @@
 
         it 'returns ransackable attributes' do
           html = @f.attribute_select
-<<<<<<< HEAD
           html.split(/\n/).
             should have(Person.ransackable_attributes.size + 1).lines
-=======
-          html.split(/\n/).should have(Person.ransackable_attributes.size + 1)
-          .lines
->>>>>>> ffa4e7b7
           Person.ransackable_attributes.each do |attribute|
             html.should match /<option value="#{attribute}">/
           end
         end
 
         it 'returns ransackable attributes for associations with :associations' do
-<<<<<<< HEAD
           attributes = Person.ransackable_attributes + Article.
             ransackable_attributes.map { |a| "articles_#{a}" }
           html = @f.attribute_select(associations: ['articles'])
-=======
-          attributes = Person.ransackable_attributes +
-            Article.ransackable_attributes.map { |a| "articles_#{a}" }
-          html = @f.attribute_select(:associations => ['articles'])
->>>>>>> ffa4e7b7
           html.split(/\n/).should have(attributes.size).lines
           attributes.each do |attribute|
             html.should match /<option value="#{attribute}">/
@@ -126,11 +101,7 @@
         end
 
         it 'returns option groups for base and associations with :associations' do
-<<<<<<< HEAD
           html = @f.attribute_select(associations: ['articles'])
-=======
-          html = @f.attribute_select(:associations => ['articles'])
->>>>>>> ffa4e7b7
           [Person, Article].each do |model|
             html.should match /<optgroup label="#{model}">/
           end
@@ -148,34 +119,21 @@
         end
 
         it 'filters predicates with single-value :only' do
-<<<<<<< HEAD
           html = @f.predicate_select only: 'eq'
-=======
-          html = @f.predicate_select :only => 'eq'
->>>>>>> ffa4e7b7
           Predicate.names.reject { |k| k =~ /^eq/ }.each do |key|
             html.should_not match /<option value="#{key}">/
           end
         end
 
         it 'filters predicates with multi-value :only' do
-<<<<<<< HEAD
           html = @f.predicate_select only: [:eq, :lt]
-=======
-          html = @f.predicate_select :only => [:eq, :lt]
->>>>>>> ffa4e7b7
           Predicate.names.reject { |k| k =~ /^(eq|lt)/ }.each do |key|
             html.should_not match /<option value="#{key}">/
           end
         end
 
-<<<<<<< HEAD
         it 'excludes compounds when compounds: false' do
           html = @f.predicate_select compounds: false
-=======
-        it 'excludes compounds when :compounds => false' do
-          html = @f.predicate_select :compounds => false
->>>>>>> ffa4e7b7
           Predicate.names.select { |k| k =~ /_(any|all)$/ }.each do |key|
             html.should_not match /<option value="#{key}">/
           end
