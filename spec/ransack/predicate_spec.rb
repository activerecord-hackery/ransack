--- conflicted
+++ resolved
@@ -42,28 +42,15 @@
     end
 
     describe 'cont' do
-<<<<<<< HEAD
-
-      it_has_behavior 'wildcard escaping', :name_cont,
-        (
-        if ActiveRecord::Base.connection.adapter_name == "PostgreSQL"
-=======
   
       it_has_behavior 'wildcard escaping', :name_cont,
         (if ActiveRecord::Base.connection.adapter_name == "PostgreSQL"
->>>>>>> ffa4e7b7
           /"people"."name" ILIKE '%\\%\\._\\\\%'/
         elsif ActiveRecord::Base.connection.adapter_name == "Mysql2"
           /`people`.`name` LIKE '%\\\\%\\\\._\\\\\\\\%'/
         else
-<<<<<<< HEAD
-          /"people"."name" LIKE '%%._\\%'/
-        end
-        ) do
-=======
          /"people"."name" LIKE '%%._\\%'/
         end) do
->>>>>>> ffa4e7b7
         subject { @s }
       end
 
@@ -76,24 +63,13 @@
 
     describe 'not_cont' do
       it_has_behavior 'wildcard escaping', :name_not_cont,
-<<<<<<< HEAD
-        (
-        if ActiveRecord::Base.connection.adapter_name == "PostgreSQL"
-=======
         (if ActiveRecord::Base.connection.adapter_name == "PostgreSQL"
->>>>>>> ffa4e7b7
           /"people"."name" NOT ILIKE '%\\%\\._\\\\%'/
         elsif ActiveRecord::Base.connection.adapter_name == "Mysql2"
           /`people`.`name` NOT LIKE '%\\\\%\\\\._\\\\\\\\%'/
         else
-<<<<<<< HEAD
-          /"people"."name" NOT LIKE '%%._\\%'/
-        end
-        ) do
-=======
          /"people"."name" NOT LIKE '%%._\\%'/
         end) do
->>>>>>> ffa4e7b7
         subject { @s }
       end
 
