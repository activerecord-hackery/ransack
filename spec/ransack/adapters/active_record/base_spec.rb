--- conflicted
+++ resolved
@@ -57,8 +57,24 @@
           it "doesn't break #count if using InfixOperations" do
             s = Person.search(:doubled_name_eq => 'Aric SmithAric Smith')
             s.result.count.should eq 1
-<<<<<<< HEAD
-          end if defined?(Arel::Nodes::InfixOperation)
+          end if defined?(Arel::Nodes::InfixOperation) && sane_adapter?
+
+          it "should function correctly when using fields with dots in them" do
+            s = Person.search(email_cont: "example.com")
+            s.result.exists?.should be_true
+          end
+
+          it "should function correctly when using fields with % in them" do
+            Person.create!(name: "110%-er")
+            s = Person.search(name_cont: "10%")
+            s.result.exists?.should be_true
+          end
+
+          it "should function correctly when using fields with backslashes in them" do
+            Person.create!(name: "\\WINNER\\")
+            s = Person.search(name_cont: "\\WINNER\\")
+            s.result.exists?.should be_true
+          end
 
           it 'allows sort by "only_sort" field' do
             s = Person.search("s"=>{"0"=>{"dir"=>"asc", "name"=>"only_sort"}})
@@ -98,25 +114,6 @@
           it "can't be searched by 'only_admin'" do
             s = Person.search(:only_admin_eq => 'htimS cirA')
             s.result.to_sql.should_not match /WHERE "people"."name" \|\| "only_admin" \|\| "people"."name" = 'htimS cirA'/
-=======
-          end if defined?(Arel::Nodes::InfixOperation) && sane_adapter?
-
-          it "should function correctly when using fields with dots in them" do
-            s = Person.search(email_cont: "example.com")
-            s.result.exists?.should be_true
-          end
-
-          it "should function correctly when using fields with % in them" do
-            Person.create!(name: "110%-er")
-            s = Person.search(name_cont: "10%")
-            s.result.exists?.should be_true
-          end
-
-          it "should function correctly when using fields with backslashes in them" do
-            Person.create!(name: "\\WINNER\\")
-            s = Person.search(name_cont: "\\WINNER\\")
-            s.result.exists?.should be_true
->>>>>>> 465d38b1
           end
         end
 
