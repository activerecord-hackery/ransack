require 'spec_helper'

module Ransack
  describe Configuration do
    it 'yields Ransack on configure' do
      Ransack.configure do |config|
        config.should eq Ransack
      end
    end

    it 'adds predicates' do
      Ransack.configure do |config|
        config.add_predicate :test_predicate
      end

      Ransack.predicates.should have_key 'test_predicate'
      Ransack.predicates.should have_key 'test_predicate_any'
      Ransack.predicates.should have_key 'test_predicate_all'
    end

    it 'avoids creating compound predicates if compounds: false' do
      Ransack.configure do |config|
        config.add_predicate(
          :test_predicate_without_compound,
<<<<<<< HEAD
          compounds: false
=======
          :compounds => false
>>>>>>> ffa4e7b7
          )
      end
      Ransack.predicates
      .should have_key 'test_predicate_without_compound'
      Ransack.predicates
      .should_not have_key 'test_predicate_without_compound_any'
      Ransack.predicates
      .should_not have_key 'test_predicate_without_compound_all'
    end

    it 'should have default value for search key' do
      Ransack.options[:search_key].should eq :q
    end

    it 'changes default search key parameter' do
      # store original state so we can restore it later
      before = Ransack.options.clone

      Ransack.configure do |config|
        config.search_key = :query
      end

      Ransack.options[:search_key].should eq :query

      # restore original state so we don't break other tests
      Ransack.options = before
    end

    it 'adds predicates that take arrays, overriding compounds' do
      Ransack.configure do |config|
        config.add_predicate(
          :test_array_predicate,
<<<<<<< HEAD
          wants_array: true,
          compounds: true
=======
          :wants_array => true,
          :compounds => true
>>>>>>> ffa4e7b7
          )
      end

      Ransack.predicates['test_array_predicate'].wants_array.should eq true
      Ransack.predicates.should_not have_key 'test_array_predicate_any'
      Ransack.predicates.should_not have_key 'test_array_predicate_all'
    end
  end
end<|MERGE_RESOLUTION|>--- conflicted
+++ resolved
@@ -22,11 +22,7 @@
       Ransack.configure do |config|
         config.add_predicate(
           :test_predicate_without_compound,
-<<<<<<< HEAD
           compounds: false
-=======
-          :compounds => false
->>>>>>> ffa4e7b7
           )
       end
       Ransack.predicates
@@ -59,13 +55,8 @@
       Ransack.configure do |config|
         config.add_predicate(
           :test_array_predicate,
-<<<<<<< HEAD
           wants_array: true,
           compounds: true
-=======
-          :wants_array => true,
-          :compounds => true
->>>>>>> ffa4e7b7
           )
       end
 
