--- conflicted
+++ resolved
@@ -11,11 +11,7 @@
 
     describe '#build' do
       it 'creates conditions for top-level attributes' do
-<<<<<<< HEAD
         search = Search.new(Person, name_eq: 'Ernie')
-=======
-        search = Search.new(Person, :name_eq => 'Ernie')
->>>>>>> ffa4e7b7
         condition = search.base[:name_eq]
         condition.should be_a Nodes::Condition
         condition.predicate.name.should eq 'eq'
@@ -24,11 +20,7 @@
       end
 
       it 'creates conditions for association attributes' do
-<<<<<<< HEAD
         search = Search.new(Person, children_name_eq: 'Ernie')
-=======
-        search = Search.new(Person, :children_name_eq => 'Ernie')
->>>>>>> ffa4e7b7
         condition = search.base[:children_name_eq]
         condition.should be_a Nodes::Condition
         condition.predicate.name.should eq 'eq'
@@ -37,11 +29,7 @@
       end
 
       it 'creates conditions for polymorphic belongs_to association attributes' do
-<<<<<<< HEAD
         search = Search.new(Note, notable_of_Person_type_name_eq: 'Ernie')
-=======
-        search = Search.new(Note, :notable_of_Person_type_name_eq => 'Ernie')
->>>>>>> ffa4e7b7
         condition = search.base[:notable_of_Person_type_name_eq]
         condition.should be_a Nodes::Condition
         condition.predicate.name.should eq 'eq'
@@ -51,15 +39,9 @@
 
       it 'creates conditions for multiple polymorphic belongs_to association attributes' do
         search = Search.new(Note,
-<<<<<<< HEAD
           notable_of_Person_type_name_or_notable_of_Article_type_title_eq: 'Ernie')
         condition = search.
           base[:notable_of_Person_type_name_or_notable_of_Article_type_title_eq]
-=======
-          :notable_of_Person_type_name_or_notable_of_Article_type_title_eq => 'Ernie')
-        condition = search
-        .base[:notable_of_Person_type_name_or_notable_of_Article_type_title_eq]
->>>>>>> ffa4e7b7
         condition.should be_a Nodes::Condition
         condition.predicate.name.should eq 'eq'
         condition.attributes.first.name.should eq 'notable_of_Person_type_name'
@@ -75,15 +57,9 @@
 
       it 'accepts arrays of groupings' do
         search = Search.new(Person,
-<<<<<<< HEAD
           g: [
             { m: 'or', name_eq: 'Ernie', children_name_eq: 'Ernie' },
             { m: 'or', name_eq: 'Bert',  children_name_eq: 'Bert' },
-=======
-          :g => [
-            { :m => 'or', :name_eq => 'Ernie', :children_name_eq => 'Ernie' },
-            { :m => 'or', :name_eq => 'Bert', :children_name_eq => 'Bert' },
->>>>>>> ffa4e7b7
           ]
         )
         ors = search.groupings
@@ -97,23 +73,9 @@
 
       it 'accepts "attributes" hashes for groupings' do
         search = Search.new(Person,
-<<<<<<< HEAD
           g: {
             '0' => { m: 'or', name_eq: 'Ernie', children_name_eq: 'Ernie' },
             '1' => { m: 'or', name_eq: 'Bert',  children_name_eq: 'Bert' },
-=======
-          :g => {
-            '0' => {
-              :m => 'or',
-              :name_eq => 'Ernie',
-              :children_name_eq => 'Ernie'
-            },
-            '1' => {
-              :m => 'or',
-              :name_eq => 'Bert',
-              :children_name_eq => 'Bert'
-            },
->>>>>>> ffa4e7b7
           }
         )
         ors = search.groupings
@@ -127,21 +89,11 @@
 
       it 'accepts "attributes" hashes for conditions' do
         search = Search.new(Person,
-<<<<<<< HEAD
-          c: {
-            '0' => { a: ['name'], p: 'eq', v: ['Ernie'] },
-            '1' => {
-                     a: ['children_name', 'parent_name'],
-                     p: 'eq', v: ['Ernie'], m: 'or'
-                   }
-          }
-=======
           :c => {
             '0' => { :a => ['name'], :p => 'eq', :v => ['Ernie'] },
             '1' => { :a => ['children_name', 'parent_name'],
                      :p => 'eq', :v => ['Ernie'], :m => 'or' }
             }
->>>>>>> ffa4e7b7
         )
         conditions = search.base.conditions
         conditions.should have(2).items
@@ -151,12 +103,7 @@
 
       it 'creates conditions for custom predicates that take arrays' do
         Ransack.configure do |config|
-<<<<<<< HEAD
-          config.add_predicate 'ary_pred',
-          wants_array: true
-=======
           config.add_predicate 'ary_pred', :wants_array => true
->>>>>>> ffa4e7b7
         end
 
         search = Search.new(Person, name_ary_pred: ['Ernie', 'Bert'])
@@ -203,18 +150,9 @@
       end
 
       it 'evaluates nested conditions' do
-<<<<<<< HEAD
         search = Search.new(Person, children_name_eq: 'Ernie',
           g: [
             { m: 'or', name_eq: 'Ernie', children_children_name_eq: 'Ernie' }
-=======
-        search = Search.new(Person, :children_name_eq => 'Ernie',
-          :g => [
-            { :m => 'or',
-              :name_eq => 'Ernie',
-              :children_children_name_eq => 'Ernie'
-            }
->>>>>>> ffa4e7b7
           ]
         )
         search.result.should be_an ActiveRecord::Relation
@@ -227,15 +165,9 @@
 
       it 'evaluates arrays of groupings' do
         search = Search.new(Person,
-<<<<<<< HEAD
           g: [
             { m: 'or', name_eq: 'Ernie', children_name_eq: 'Ernie'},
             { m: 'or', name_eq: 'Bert',  children_name_eq: 'Bert'},
-=======
-          :g => [
-            { :m => 'or', :name_eq => 'Ernie', :children_name_eq => 'Ernie' },
-            { :m => 'or', :name_eq => 'Bert', :children_name_eq => 'Bert' },
->>>>>>> ffa4e7b7
           ]
         )
         search.result.should be_an ActiveRecord::Relation
@@ -248,41 +180,42 @@
         second.should match /#{children_people_name_field} = 'Bert'/
       end
 
-<<<<<<< HEAD
-      it 'returns distinct records when passed distinct: true' do
-        search = Search.new(
-          Person, g: [
-            { m: 'or',
-              comments_body_cont: 'e',
-              articles_comments_body_cont: 'e'
-            }
-          ]
-        )
-        search.result.load.should have(9000).items
-        search.result(distinct: true).should have(10).items
-        search.result.load.uniq.should eq search.result(distinct: true).load
-=======
-      it 'returns distinct records when passed :distinct => true' do
-        search = Search.new(
-          Person, :g => [
-            { :m => 'or',
-              :comments_body_cont => 'e',
-              :articles_comments_body_cont => 'e'
-            }
-          ]
-        )
-        if ActiveRecord::VERSION::MAJOR == 3
-          all_or_load, uniq_or_distinct = :all, :uniq
-        else
-          all_or_load, uniq_or_distinct = :load, :distinct
+      if ::ActiveRecord::VERSION::STRING >= "4"
+        it 'returns distinct records when passed distinct: true' do
+          search = Search.new(
+            Person, g: [
+              { m: 'or',
+                comments_body_cont: 'e',
+                articles_comments_body_cont: 'e'
+              }
+            ]
+          )
+          search.result.load.should have(9000).items
+          search.result(distinct: true).should have(10).items
+          search.result.load.uniq.should eq search.result(distinct: true).load
         end
-        search.result.send(all_or_load).
-          should have(920).items
-        search.result(:distinct => true).
-          should have(330).items
-        search.result.send(all_or_load).send(uniq_or_distinct).
-          should eq search.result(:distinct => true).send(all_or_load)
->>>>>>> ffa4e7b7
+      else
+        it 'returns distinct records when passed :distinct => true' do
+          search = Search.new(
+            Person, :g => [
+              { :m => 'or',
+                :comments_body_cont => 'e',
+                :articles_comments_body_cont => 'e'
+              }
+            ]
+          )
+          if ActiveRecord::VERSION::MAJOR == 3
+            all_or_load, uniq_or_distinct = :all, :uniq
+          else
+            all_or_load, uniq_or_distinct = :load, :distinct
+          end
+          search.result.send(all_or_load).
+            should have(920).items
+          search.result(:distinct => true).
+            should have(330).items
+          search.result.send(all_or_load).send(uniq_or_distinct).
+            should eq search.result(:distinct => true).send(all_or_load)
+        end
       end
     end
 
@@ -319,11 +252,7 @@
       end
 
       it 'creates sorts based on multiple attributes/directions in array format' do
-<<<<<<< HEAD
         @s.sorts = ['id desc', { name: 'name', dir: 'asc' }]
-=======
-        @s.sorts = ['id desc', { :name => 'name', :dir => 'asc' }]
->>>>>>> ffa4e7b7
         @s.sorts.should have(2).items
         sort1, sort2 = @s.sorts
         sort1.should be_a Nodes::Sort
@@ -335,11 +264,7 @@
       end
 
       it 'creates sorts based on multiple attributes and uppercase directions in array format' do
-<<<<<<< HEAD
         @s.sorts = ['id DESC', { name: 'name', dir: 'ASC' }]
-=======
-        @s.sorts = ['id DESC', { :name => 'name', :dir => 'ASC' }]
->>>>>>> ffa4e7b7
         @s.sorts.should have(2).items
         sort1, sort2 = @s.sorts
         sort1.should be_a Nodes::Sort
@@ -351,11 +276,7 @@
       end
 
       it 'creates sorts based on multiple attributes and different directions in array format' do
-<<<<<<< HEAD
         @s.sorts = ['id DESC', { name: 'name', dir: nil }]
-=======
-        @s.sorts = ['id DESC', { :name => 'name', :dir => nil }]
->>>>>>> ffa4e7b7
         @s.sorts.should have(2).items
         sort1, sort2 = @s.sorts
         sort1.should be_a Nodes::Sort
@@ -368,7 +289,6 @@
 
       it 'creates sorts based on multiple attributes/directions in hash format' do
         @s.sorts = {
-<<<<<<< HEAD
           '0' => { name: 'id', dir: 'desc' },
           '1' => { name: 'name', dir: 'asc' }
         }
@@ -384,10 +304,6 @@
         @s.sorts = {
             '0' => { name: 'id', dir: 'DESC' },
             '1' => { name: 'name', dir: 'ASC' }
-=======
-          '0' => { :name => 'id', :dir => 'desc' },
-          '1' => { :name => 'name', :dir => 'asc' }
->>>>>>> ffa4e7b7
         }
         @s.sorts.should have(2).items
         @s.sorts.should be_all { |s| Nodes::Sort === s }
@@ -397,16 +313,10 @@
         name_sort.dir.should eq 'asc'
       end
 
-<<<<<<< HEAD
       it 'creates sorts based on multiple attributes and different directions in hash format' do
         @s.sorts = {
             '0' => { name: 'id', dir: 'DESC' },
             '1' => { name: 'name', dir: nil }
-=======
-      it 'creates sorts based on multiple attributes and uppercase directions in hash format' do
-        @s.sorts = {
-            '0' => { :name => 'id', :dir => 'DESC' },
-            '1' => { :name => 'name', :dir => 'ASC' }
         }
         @s.sorts.should have(2).items
         @s.sorts.should be_all { |s| Nodes::Sort === s }
@@ -416,20 +326,6 @@
         name_sort.dir.should eq 'asc'
       end
 
-      it 'creates sorts based on multiple attributes and different directions in hash format' do
-        @s.sorts = {
-            '0' => { :name => 'id', :dir => 'DESC' },
-            '1' => { :name => 'name', :dir => nil }
->>>>>>> ffa4e7b7
-        }
-        @s.sorts.should have(2).items
-        @s.sorts.should be_all { |s| Nodes::Sort === s }
-        id_sort = @s.sorts.detect { |s| s.name == 'id' }
-        name_sort = @s.sorts.detect { |s| s.name == 'name' }
-        id_sort.dir.should eq 'desc'
-        name_sort.dir.should eq 'asc'
-      end
-
       it 'overrides existing sort' do
         @s.sorts = 'id asc'
         @s.result.first.id.should eq 1
@@ -452,11 +348,7 @@
 
       it 'allows chaining to access nested conditions' do
         @s.groupings = [
-<<<<<<< HEAD
           { m: 'or', name_eq: 'Ernie', children_name_eq: 'Ernie' }
-=======
-          { :m => 'or', :name_eq => 'Ernie', :children_name_eq => 'Ernie' }
->>>>>>> ffa4e7b7
         ]
         @s.groupings.first.children_name_eq.should eq 'Ernie'
       end
