--- conflicted
+++ resolved
@@ -311,7 +311,6 @@
 
         real_query = remove_quotes_and_backticks(s.to_sql)
 
-<<<<<<< HEAD
         # if ::Gem::Version.new(::ActiveRecord::VERSION::STRING) > ::Gem::Version.new(Constants::RAILS_6_0)
         #   expect(real_query)
         #           .to match(%r{LEFT OUTER JOIN articles ON (\('default_scope' = 'default_scope'\) AND )?articles.person_id = parents_people.id})
@@ -324,12 +323,10 @@
         #           .to match(%r{LEFT OUTER JOIN articles articles_people ON (\('default_scope' = 'default_scope'\) AND )?articles_people.person_id = parents_people.id})
         # end
         pending("Previous test is breaking from Malik. How did this get merge?")
-=======
         expect(real_query)
                 .to match(%r{LEFT OUTER JOIN articles ON (\('default_scope' = 'default_scope'\) AND )?articles.person_id = people.id})
         expect(real_query)
                 .to match(%r{LEFT OUTER JOIN articles articles_people ON (\('default_scope' = 'default_scope'\) AND )?articles_people.person_id = parents_people.id})
->>>>>>> d5b3e2bb
 
         expect(real_query)
           .to include "people.name = 'person_name_query'"
