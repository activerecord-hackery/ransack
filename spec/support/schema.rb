--- conflicted
+++ resolved
@@ -138,7 +138,6 @@
   alias_attribute :content, :body
 
   default_scope { where("'default_scope' = 'default_scope'") }
-<<<<<<< HEAD
   scope :latest_comment_cont, lambda { |msg|
     join = <<-SQL
       (LEFT OUTER JOIN (
@@ -155,7 +154,6 @@
 
     joins(join).where("latest_comment.body ILIKE ?", "%#{msg}%")
   }
-=======
 
   ransacker :title_type, formatter: lambda { |tuples|
     title, type = JSON.parse(tuples)
@@ -179,7 +177,6 @@
       end
     )
   end
->>>>>>> 3a0e5200
 end
 
 class StoryArticle < Article
