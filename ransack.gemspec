# -*- encoding: utf-8 -*-
$:.push File.expand_path("../lib", __FILE__)
require "ransack/version"

Gem::Specification.new do |s|
  s.name        = "ransack"
  s.version     = Ransack::VERSION
  s.platform    = Gem::Platform::RUBY
  s.authors     = ["Ernie Miller", "Ryan Bigg"]
  s.email       = ["ernie@erniemiller.org", "radarlistener@gmail.com"]
  s.homepage    = "https://github.com/activerecord-hackery/ransack"
  s.summary     = %q{Object-based searching for ActiveRecord (currently).}
  s.description = %q{Ransack is the successor to the MetaSearch gem. It improves and expands upon MetaSearch's functionality, but does not have a 100%-compatible API.}
  s.license     = 'MIT'

  s.rubyforge_project = "ransack"

<<<<<<< HEAD
  s.add_dependency 'actionpack', '>= 4.0'
  s.add_dependency 'activerecord', '>= 4.0'
  s.add_dependency 'activesupport', '>= 4.0'
  s.add_dependency 'i18n'
#  s.add_dependency 'polyamorous', '~> 0.6.0'
=======
  s.add_dependency 'actionpack', '>= 3.0'
  s.add_dependency 'activerecord', '>= 3.0'
  s.add_dependency 'activesupport', '>= 3.0'
  s.add_dependency 'i18n'
  s.add_dependency 'polyamorous', '~> 0.6.0'
>>>>>>> ffa4e7b7
  s.add_development_dependency 'rspec', '~> 2.8.0'
  s.add_development_dependency 'machinist', '~> 1.0.6'
  s.add_development_dependency 'faker', '~> 0.9.5'
  s.add_development_dependency 'sqlite3', '~> 1.3.3'
  s.add_development_dependency 'pg', '0.17.0'
<<<<<<< HEAD
  s.add_development_dependency 'mysql2', '0.3.14'
=======
  s.add_development_dependency 'mysql2', '0.3.13'
>>>>>>> ffa4e7b7
  s.add_development_dependency 'pry', '0.9.12.2'

  s.files         = `git ls-files`
                    .split("\n")

  s.test_files    = `git ls-files -- {test,spec,features}/*`
                    .split("\n")

  s.executables   = `git ls-files -- bin/*`
                    .split("\n")
                    .map { |f| File.basename(f) }

  s.require_paths = ["lib"]
end<|MERGE_RESOLUTION|>--- conflicted
+++ resolved
@@ -15,29 +15,17 @@
 
   s.rubyforge_project = "ransack"
 
-<<<<<<< HEAD
-  s.add_dependency 'actionpack', '>= 4.0'
-  s.add_dependency 'activerecord', '>= 4.0'
-  s.add_dependency 'activesupport', '>= 4.0'
-  s.add_dependency 'i18n'
-#  s.add_dependency 'polyamorous', '~> 0.6.0'
-=======
   s.add_dependency 'actionpack', '>= 3.0'
   s.add_dependency 'activerecord', '>= 3.0'
   s.add_dependency 'activesupport', '>= 3.0'
   s.add_dependency 'i18n'
-  s.add_dependency 'polyamorous', '~> 0.6.0'
->>>>>>> ffa4e7b7
+#  s.add_dependency 'polyamorous', '~> 0.6.0'
   s.add_development_dependency 'rspec', '~> 2.8.0'
   s.add_development_dependency 'machinist', '~> 1.0.6'
   s.add_development_dependency 'faker', '~> 0.9.5'
   s.add_development_dependency 'sqlite3', '~> 1.3.3'
   s.add_development_dependency 'pg', '0.17.0'
-<<<<<<< HEAD
   s.add_development_dependency 'mysql2', '0.3.14'
-=======
-  s.add_development_dependency 'mysql2', '0.3.13'
->>>>>>> ffa4e7b7
   s.add_development_dependency 'pry', '0.9.12.2'
 
   s.files         = `git ls-files`
