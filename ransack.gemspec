# -*- encoding: utf-8 -*-
$:.push File.expand_path("../lib", __FILE__)
require "ransack/version"

Gem::Specification.new do |s|
  s.name        = "ransack"
  s.version     = Ransack::VERSION
  s.platform    = Gem::Platform::RUBY
  s.authors     = ["Ernie Miller", "Ryan Bigg", "Jon Atack","Sean Carroll"]
  s.email       = ["ernie@erniemiller.org", "radarlistener@gmail.com", "jonnyatack@gmail.com","sfcarroll@gmail.com"]
  s.homepage    = "https://github.com/activerecord-hackery/ransack"
  s.summary     = %q{Object-based searching for Active Record and Mongoid (currently).}
  s.description = %q{Ransack is the successor to the MetaSearch gem. It improves and expands upon MetaSearch's functionality, but does not have a 100%-compatible API.}
  s.required_ruby_version = '>= 1.9'
  s.license     = 'MIT'

  s.rubyforge_project = "ransack"

  s.add_dependency 'actionpack', '>= 3.0'
  s.add_dependency 'activerecord', '>= 3.0'
  s.add_dependency 'activesupport', '>= 3.0'
  s.add_dependency 'i18n'
<<<<<<< HEAD
  s.add_dependency 'polyamorous', '~> 1.1.0'
  s.add_development_dependency 'rspec', '~> 2.14.0'
=======
  s.add_dependency 'polyamorous', '~> 1.3.2'
  s.add_development_dependency 'rspec', '~> 3'
>>>>>>> 4128660f
  s.add_development_dependency 'machinist', '~> 1.0.6'
  s.add_development_dependency 'faker', '~> 0.9.5'
  s.add_development_dependency 'sqlite3', '~> 1.3.3'
  s.add_development_dependency 'pg', '~> 0.21'
  s.add_development_dependency 'mysql2', '0.3.20'
  s.add_development_dependency 'pry', '0.10'

  s.files         = `git ls-files`.split("\n")

  s.test_files    = `git ls-files -- {test,spec,features}/*`
                    .split("\n")

  s.executables   = `git ls-files -- bin/*`
                    .split("\n")
                    .map { |f| File.basename(f) }

  s.require_paths = ["lib"]
end<|MERGE_RESOLUTION|>--- conflicted
+++ resolved
@@ -20,13 +20,8 @@
   s.add_dependency 'activerecord', '>= 3.0'
   s.add_dependency 'activesupport', '>= 3.0'
   s.add_dependency 'i18n'
-<<<<<<< HEAD
-  s.add_dependency 'polyamorous', '~> 1.1.0'
-  s.add_development_dependency 'rspec', '~> 2.14.0'
-=======
   s.add_dependency 'polyamorous', '~> 1.3.2'
   s.add_development_dependency 'rspec', '~> 3'
->>>>>>> 4128660f
   s.add_development_dependency 'machinist', '~> 1.0.6'
   s.add_development_dependency 'faker', '~> 0.9.5'
   s.add_development_dependency 'sqlite3', '~> 1.3.3'
