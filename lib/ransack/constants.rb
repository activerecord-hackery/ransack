module Ransack
  module Constants
    TRUE_VALUES = [true, 1, '1', 't', 'T', 'true', 'TRUE'].to_set
    FALSE_VALUES = [false, 0, '0', 'f', 'F', 'false', 'FALSE'].to_set

    AREL_PREDICATES = %w(eq not_eq matches does_not_match lt lteq gt gteq in not_in)

    DERIVED_PREDICATES = [
      ['cont', {
        arel_predicate: 'matches',
        formatter: proc { |v| "%#{escape_wildcards(v)}%" }
        }
      ],
      ['not_cont', {
        arel_predicate: 'does_not_match',
        formatter: proc { |v| "%#{escape_wildcards(v)}%" }
        }
      ],
      ['start', {
        arel_predicate: 'matches',
        formatter: proc { |v| "#{escape_wildcards(v)}%" }
        }
      ],
      ['not_start', {
        arel_predicate: 'does_not_match',
        formatter: proc { |v| "#{escape_wildcards(v)}%" }
        }
      ],
      ['end', {
        arel_predicate: 'matches',
        formatter: proc { |v| "%#{escape_wildcards(v)}" }
        }
      ],
      ['not_end', {
        arel_predicate: 'does_not_match',
        formatter: proc { |v| "%#{escape_wildcards(v)}" }
        }
      ],
      ['true', {
        arel_predicate: 'eq',
        compounds: false,
        type: :boolean,
        validator: proc { |v| TRUE_VALUES.include?(v) }
        }
      ],
      ['false', {
        arel_predicate: 'eq',
        compounds: false,
        type: :boolean,
        validator: proc { |v| TRUE_VALUES.include?(v) },
        formatter: proc { |v| !v }
        }
      ],
      ['present', {
        arel_predicate: 'not_eq_all',
        compounds: false,
        type: :boolean,
        validator: proc { |v| TRUE_VALUES.include?(v) },
        formatter: proc { |v| [nil, ''] }
        }
      ],
      ['blank', {
        arel_predicate: 'eq_any',
        compounds: false,
        type: :boolean,
        validator: proc { |v| TRUE_VALUES.include?(v) },
        formatter: proc { |v| [nil, ''] }
        }
      ],
      ['null', {
        arel_predicate: 'eq',
        compounds: false,
        type: :boolean,
        validator: proc { |v| TRUE_VALUES.include?(v)},
        formatter: proc { |v| nil }
        }
      ],
      ['not_null', {
        arel_predicate: 'not_eq',
        compounds: false,
        type: :boolean,
        validator: proc { |v| TRUE_VALUES.include?(v) },
        formatter: proc { |v| nil } }
      ]
    ]

    module_function
    # replace % \ to \% \\
    def escape_wildcards(unescaped)
      case ActiveRecord::Base.connection.adapter_name
<<<<<<< HEAD
      when "SQLite"
        unescaped
      else
        # Necessary for PostgreSQL and MySQL
        unescaped.to_s.gsub(/([\\|\%|.])/, '\\\\\\1')
=======
        when "SQLite"
          unescaped
        else
          # Necessary for PostgreSQL and MySQL
          unescaped.to_s.gsub(/([\\|\%|.])/, '\\\\\\1')
>>>>>>> ffa4e7b7
      end
    end

  end
end<|MERGE_RESOLUTION|>--- conflicted
+++ resolved
@@ -88,21 +88,12 @@
     # replace % \ to \% \\
     def escape_wildcards(unescaped)
       case ActiveRecord::Base.connection.adapter_name
-<<<<<<< HEAD
       when "SQLite"
         unescaped
       else
         # Necessary for PostgreSQL and MySQL
         unescaped.to_s.gsub(/([\\|\%|.])/, '\\\\\\1')
-=======
-        when "SQLite"
-          unescaped
-        else
-          # Necessary for PostgreSQL and MySQL
-          unescaped.to_s.gsub(/([\\|\%|.])/, '\\\\\\1')
->>>>>>> ffa4e7b7
       end
     end
-
   end
 end