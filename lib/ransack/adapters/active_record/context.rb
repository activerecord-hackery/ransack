--- conflicted
+++ resolved
@@ -93,13 +93,7 @@
               segments.pop) && segments.size > 0 && !found_assoc do
               assoc, klass = unpolymorphize_association(segments.join('_'))
               if found_assoc = get_association(assoc, parent)
-                join = build_or_find_association(
-                  found_assoc.name, parent, klass
-<<<<<<< HEAD
-                  )
-=======
-                )
->>>>>>> d51c78f9
+                join = build_or_find_association(found_assoc.name, parent, klass)
                 parent, attr_name = get_parent_and_attribute_name(
                   remainder.join('_'), join
                   )
@@ -167,13 +161,13 @@
         end
 
         def build_or_find_association(name, parent = @base, klass = nil)
-<<<<<<< HEAD
-          found_association = @join_dependency.join_associations
-          .detect do |assoc|
-=======
-          found_association = @join_dependency
-          .join_root.children.detect do |assoc|
->>>>>>> d51c78f9
+          list = if ActiveRecord::VERSION::STRING >= "4.1"
+                   @join_dependency.join_root.children.detect
+                 else
+                   @join_dependency.join_associations
+                 end
+
+          found_association = list.detect do |assoc|
             assoc.reflection.name == name &&
             @associations_pot[assoc] == parent &&
             (!klass || assoc.reflection.klass == klass)
