--- conflicted
+++ resolved
@@ -11,11 +11,8 @@
         JoinDependency = ::ActiveRecord::Associations::ClassMethods::JoinDependency
         JoinBase = JoinDependency::JoinBase
 
-<<<<<<< HEAD
-=======
         # Redefine a few things for ActiveRecord 3.0.
 
->>>>>>> ffa4e7b7
         def initialize(object, options = {})
           super
           @arel_visitor = Arel::Visitors.visitor_for @engine
@@ -29,18 +26,11 @@
           viz = Visitor.new
           relation = @object.where(viz.accept(search.base))
           if search.sorts.any?
-<<<<<<< HEAD
-            relation = relation.except(:order).reorder(viz.accept(search.sorts))
-          end
-          opts[:distinct] ? relation.select(
-          "DISTINCT #{@klass.quoted_table_name}.*") : relation
-=======
             relation = relation.except(:order)
             .reorder(viz.accept(search.sorts))
           end
           opts[:distinct] ?
           relation.select("DISTINCT #{@klass.quoted_table_name}.*") : relation
->>>>>>> ffa4e7b7
         end
 
         def attribute_method?(str, klass = @klass)
@@ -70,11 +60,7 @@
         def table_for(parent)
           parent.table
         end
-<<<<<<< HEAD
-        
-=======
 
->>>>>>> ffa4e7b7
         def type_for(attr)
           return nil unless attr && attr.valid?
           klassify(attr.parent)
