module Ransack
  module Nodes
    class Sort < Node
      include Bindable

      attr_reader :name, :dir
      i18n_word :asc, :desc

      class << self
        def extract(context, str)
          attr, direction = str.split(/\s+/,2)
          self.new(context).build(name: attr, dir: direction)
        end
      end

      def build(params)
        params.with_indifferent_access.each do |key, value|
          if key.match(/^(name|dir)$/)
            self.send("#{key}=", value)
          end
        end

        self
      end

      def valid?
<<<<<<< HEAD
        bound? && attr &&
          context.klassify(parent).ransortable_attributes(context.auth_object)
          .include?(attr_name)
=======
        bound? && attr && context.klassify(parent)
        .ransortable_attributes(context.auth_object).include?(attr_name)
>>>>>>> ffa4e7b7
      end

      def name=(name)
        @name = name
        context.bind(self, name) unless name.blank?
      end

      def dir=(dir)
        dir = dir.try(:downcase)
        @dir = %w(asc desc).include?(dir) ? dir : 'asc'
      end

    end
  end
end<|MERGE_RESOLUTION|>--- conflicted
+++ resolved
@@ -24,14 +24,9 @@
       end
 
       def valid?
-<<<<<<< HEAD
         bound? && attr &&
           context.klassify(parent).ransortable_attributes(context.auth_object)
           .include?(attr_name)
-=======
-        bound? && attr && context.klassify(parent)
-        .ransortable_attributes(context.auth_object).include?(attr_name)
->>>>>>> ffa4e7b7
       end
 
       def name=(name)
