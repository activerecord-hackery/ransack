--- conflicted
+++ resolved
@@ -2,13 +2,8 @@
   module Nodes
     class Condition < Node
       i18n_word :attribute, :predicate, :combinator, :value
-<<<<<<< HEAD
       i18n_alias :a => :attribute, :p => :predicate,
                  :m => :combinator, :v => :value
-=======
-      i18n_alias :a => :attribute, :p => :predicate, :m => :combinator,
-                 :v => :value
->>>>>>> ffa4e7b7
 
       attr_accessor :predicate
 
@@ -200,13 +195,8 @@
 
       def formatted_values_for_attribute(attr)
         formatted = casted_values_for_attribute(attr).map do |val|
-<<<<<<< HEAD
           val = attr.ransacker.formatter.call(val) if
             attr.ransacker && attr.ransacker.formatter
-=======
-          val = attr.ransacker.formatter.call(val) if attr.ransacker &&
-            attr.ransacker.formatter
->>>>>>> ffa4e7b7
           val = predicate.format(val)
           val
         end
@@ -219,16 +209,6 @@
 
       def inspect
         data = [
-<<<<<<< HEAD
-                ['attributes', a.try(:map, &:name)],
-                ['predicate', p],
-                ['combinator', m],
-                ['values', v.try(:map, &:value)]
-               ]
-               .reject { |e| e[1].blank? }
-               .map { |v| "#{v[0]}: #{v[1]}" }
-               .join(', ')
-=======
           ['attributes', a.try(:map, &:name)],
           ['predicate', p],
           ['combinator', m],
@@ -237,7 +217,6 @@
         .reject { |e| e[1].blank? }
         .map { |v| "#{v[0]}: #{v[1]}" }
         .join(', ')
->>>>>>> ffa4e7b7
         "Condition <#{data}>"
       end
 
