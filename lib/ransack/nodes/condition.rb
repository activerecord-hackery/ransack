--- conflicted
+++ resolved
@@ -171,27 +171,7 @@
       alias :p :predicate_name
 
       def arel_predicate
-<<<<<<< HEAD
         raise "not implemented"
-=======
-        predicates = attributes.map do |attr|
-          attr.attr.send(
-            arel_predicate_for_attribute(attr),
-            formatted_values_for_attribute(attr)
-          )
-        end
-
-        if predicates.size > 1
-          case combinator
-          when Ransack::Constants::AND
-            Arel::Nodes::Grouping.new(Arel::Nodes::And.new(predicates))
-          when Ransack::Constants::OR
-            predicates.inject(&:or)
-          end
-        else
-          predicates.first
-        end
->>>>>>> 69d13b2c
       end
 
       def validated_values
