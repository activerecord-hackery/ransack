require 'ransack/constants'
require 'ransack/predicate'

module Ransack
  module Configuration

    mattr_accessor :predicates, :options

    class PredicateCollection
      attr_reader :sorted_names_with_underscores

      def initialize
        @collection = {}
        @sorted_names_with_underscores = []
      end

      delegate :[], :keys, :has_key?, to: :@collection

      def []=(key, value)
        @sorted_names_with_underscores << [key, '_' + key]
        @sorted_names_with_underscores.sort! { |(a, _), (b, _)| b.length <=> a.length }

        @collection[key] = value
      end
    end

    self.predicates = PredicateCollection.new

    self.options = {
      :search_key => :q,
      :ignore_unknown_conditions => true,
      :hide_sort_order_indicators => false,
      :up_arrow => '&#9660;'.freeze,
      :down_arrow => '&#9650;'.freeze,
      :default_arrow => nil,
<<<<<<< HEAD
      :remove_association_no_negative_assoc => true,
      :sanitize_scope_args => true
=======
      :sanitize_scope_args => true,
      :postgres_fields_sort_option => nil
>>>>>>> d5b3e2bb
    }

    def configure
      yield self
    end

    def add_predicate(name, opts = {})
      name = name.to_s
      opts[:name] = name
      compounds = opts.delete(:compounds)
      compounds = true if compounds.nil?
      compounds = false if opts[:wants_array]

      self.predicates[name] = Predicate.new(opts)

      Constants::SUFFIXES.each do |suffix|
        compound_name = name + suffix
        self.predicates[compound_name] = Predicate.new(
          opts.merge(
            :name => compound_name,
            :arel_predicate => arel_predicate_with_suffix(
              opts[:arel_predicate], suffix
              ),
            :compound => true
          )
        )
      end if compounds
    end

    # The default `search_key` name is `:q`. The default key may be overridden
    # in an initializer file like `config/initializers/ransack.rb` as follows:
    #
    # Ransack.configure do |config|
    #   # Name the search_key `:query` instead of the default `:q`
    #   config.search_key = :query
    # end
    #
    # Sometimes there are situations when the default search parameter name
    # cannot be used, for instance if there were two searches on one page.
    # Another name can be set using the `search_key` option with Ransack
    # `ransack`, `search` and `@search_form_for` methods in controllers & views.
    #
    # In the controller:
    # @search = Log.ransack(params[:log_search], search_key: :log_search)
    #
    # In the view:
    # <%= f.search_form_for @search, as: :log_search %>
    #
    def search_key=(name)
      self.options[:search_key] = name
    end

    # By default Ransack ignores errors if an unknown predicate, condition or
    # attribute is passed into a search. The default may be overridden in an
    # initializer file like `config/initializers/ransack.rb` as follows:
    #
    # Ransack.configure do |config|
    #   # Raise if an unknown predicate, condition or attribute is passed
    #   config.ignore_unknown_conditions = false
    # end
    #
    def ignore_unknown_conditions=(boolean)
      self.options[:ignore_unknown_conditions] = boolean
    end

    # By default, Ransack displays sort order indicator arrows with HTML codes:
    #
    #   up_arrow:   '&#9660;'
    #   down_arrow: '&#9650;'
    #
    # There is also a default arrow which is displayed if a column is not sorted.
    # By default this is nil so nothing will be displayed.
    #
    # Any of the defaults may be globally overridden in an initializer file
    # like `config/initializers/ransack.rb` as follows:
    #
    # Ransack.configure do |config|
    #   # Globally set the up arrow to an icon, and the down and default arrows to unicode.
    #   config.custom_arrows = {
    #     up_arrow:   '<i class="fa fa-long-arrow-up"></i>',
    #     down_arrow: 'U+02193',
    #     default_arrow: 'U+11047'
    #   }
    # end
    #
    def custom_arrows=(opts = {})
      self.options[:up_arrow] = opts[:up_arrow].freeze if opts[:up_arrow]
      self.options[:down_arrow] = opts[:down_arrow].freeze if opts[:down_arrow]
      self.options[:default_arrow] = opts[:default_arrow].freeze if opts[:default_arrow]
    end

    # Ransack sanitizes many values in your custom scopes into booleans.
    # [1, '1', 't', 'T', 'true', 'TRUE'] all evaluate to true.
    # [0, '0', 'f', 'F', 'false', 'FALSE'] all evaluate to false.
    #
    # This default may be globally overridden in an initializer file like
    # `config/initializers/ransack.rb` as follows:
    #
    # Ransack.configure do |config|
    #   # Accept my custom scope values as what they are.
    #   config.sanitize_custom_scope_booleans = false
    # end
    #
    def sanitize_custom_scope_booleans=(boolean)
      self.options[:sanitize_scope_args] = boolean
    end

    # The `NULLS FIRST` and `NULLS LAST` options can be used to determine
    # whether nulls appear before or after non-null values in the sort ordering.
    #
    # User may want to configure it like this:
    #
    # Ransack.configure do |c|
    #   c.postgres_fields_sort_option = :nulls_first # or :nulls_last
    # end
    #
    # See this feature: https://www.postgresql.org/docs/13/queries-order.html
    #
    def postgres_fields_sort_option=(setting)
      self.options[:postgres_fields_sort_option] = setting
    end

    # By default, Ransack displays sort order indicator arrows in sort links.
    # The default may be globally overridden in an initializer file like
    # `config/initializers/ransack.rb` as follows:
    #
    # Ransack.configure do |config|
    #   # Hide sort link order indicators globally across the application
    #   config.hide_sort_order_indicators = true
    # end
    #
    def hide_sort_order_indicators=(boolean)
      self.options[:hide_sort_order_indicators] = boolean
    end

    # By default, associations are removed from join dependencies when using negative predicates.
    # The default may be globally overridden in an initializer file like
    # `config/initializers/ransack.rb` as follows:
    #
    # Ransack.configure do |config|
    #   # Do not remove association from being joined when using negative predicates
    #   config.remove_association_no_negative_assoc = false
    # end
    #
    def remove_association_no_negative_assoc=(boolean)
      self.options[:remove_association_no_negative_assoc] = boolean
    end

    def arel_predicate_with_suffix(arel_predicate, suffix)
      if arel_predicate === Proc
        proc { |v| "#{arel_predicate.call(v)}#{suffix}" }
      else
        "#{arel_predicate}#{suffix}"
      end
    end

  end
end<|MERGE_RESOLUTION|>--- conflicted
+++ resolved
@@ -33,13 +33,9 @@
       :up_arrow => '&#9660;'.freeze,
       :down_arrow => '&#9650;'.freeze,
       :default_arrow => nil,
-<<<<<<< HEAD
       :remove_association_no_negative_assoc => true,
-      :sanitize_scope_args => true
-=======
       :sanitize_scope_args => true,
       :postgres_fields_sort_option => nil
->>>>>>> d5b3e2bb
     }
 
     def configure
