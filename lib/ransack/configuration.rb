--- conflicted
+++ resolved
@@ -172,7 +172,7 @@
       self.options[:hide_sort_order_indicators] = boolean
     end
 
-<<<<<<< HEAD
+
     # By default, associations are removed from join dependencies when using negative predicates.
     # The default may be globally overridden in an initializer file like
     # `config/initializers/ransack.rb` as follows:
@@ -184,7 +184,8 @@
     #
     def remove_association_no_negative_assoc=(boolean)
       self.options[:remove_association_no_negative_assoc] = boolean
-=======
+    end
+
     # By default, Ransack displays strips all whitespace when searching for a string.
     # The default may be globally changed in an initializer file like
     # `config/initializers/ransack.rb` as follows:
@@ -196,7 +197,6 @@
     #
     def strip_whitespace=(boolean)
       self.options[:strip_whitespace] = boolean
->>>>>>> 3a0e5200
     end
 
     def arel_predicate_with_suffix(arel_predicate, suffix)
