require 'ransack/nodes'
require 'ransack/context'
require 'ransack/naming'

module Ransack
  class Search
    include Naming

    attr_reader :base, :context

    delegate :object, :klass, :to => :context
    delegate :new_grouping, :new_condition,
             :build_grouping, :build_condition,
             :translate, :to => :base

    def initialize(object, params = {}, options = {})
<<<<<<< HEAD
      (params ||= {}).delete_if { |k, v| [*v].all?{|i| i.blank? && i != false } }
=======
      params = {} unless params.is_a?(Hash)
      params.delete_if { |k, v| v.blank? && v != false }
>>>>>>> ffa4e7b7
      @context = Context.for(object, options)
      @context.auth_object = options[:auth_object]
      @base = Nodes::Grouping.new(@context, 'and')
      build(params.with_indifferent_access)
    end

    def result(opts = {})
      @context.evaluate(self, opts)
    end

    def build(params)
      collapse_multiparameter_attributes!(params).each do |key, value|
        case key
        when 's', 'sorts'
          send("#{key}=", value)
        else
          base.send("#{key}=", value) if base.attribute_method?(key)
        end
      end
      self
    end

    def sorts=(args)
      case args
      when Array
        args.each do |sort|
          if sort.kind_of? Hash
            sort = Nodes::Sort.new(@context).build(sort)
          else
            sort = Nodes::Sort.extract(@context, sort)
          end
          self.sorts << sort
        end
      when Hash
        args.each do |index, attrs|
          sort = Nodes::Sort.new(@context).build(attrs)
          self.sorts << sort
        end
      when String
        self.sorts = [args]
      else
        raise ArgumentError, "Invalid argument (#{args.class}) supplied to sorts="
      end
    end
    alias :s= :sorts=

    def sorts
      @sorts ||= []
    end
    alias :s :sorts

    def build_sort(opts = {})
      new_sort(opts).tap do |sort|
        self.sorts << sort
      end
    end

    def new_sort(opts = {})
      Nodes::Sort.new(@context).build(opts)
    end

    def method_missing(method_id, *args)
      method_name = method_id.to_s
      writer = method_name.sub!(/\=$/, '')
      if base.attribute_method?(method_name)
        base.send(method_id, *args)
      else
        super
      end
    end

    def inspect
      "Ransack::Search<class: #{klass.name}, base: #{base.inspect}>"
    end

    private

    def collapse_multiparameter_attributes!(attrs)
      attrs.keys.each do |k|
        if k.include?("(")
          real_attribute, position = k.split(/\(|\)/)
          cast = %w(a s i).include?(position.last) ? position.last : nil
          position = position.to_i - 1
          value = attrs.delete(k)
          attrs[real_attribute] ||= []
          attrs[real_attribute][position] = if cast
            (value.blank? && cast == 'i') ? nil : value.send("to_#{cast}")
          else
            value
          end
        elsif Hash === attrs[k]
          collapse_multiparameter_attributes!(attrs[k])
        end
      end

      attrs
    end

  end
end<|MERGE_RESOLUTION|>--- conflicted
+++ resolved
@@ -14,12 +14,8 @@
              :translate, :to => :base
 
     def initialize(object, params = {}, options = {})
-<<<<<<< HEAD
+      params = {} unless params.is_a?(Hash)
       (params ||= {}).delete_if { |k, v| [*v].all?{|i| i.blank? && i != false } }
-=======
-      params = {} unless params.is_a?(Hash)
-      params.delete_if { |k, v| v.blank? && v != false }
->>>>>>> ffa4e7b7
       @context = Context.for(object, options)
       @context.auth_object = options[:auth_object]
       @base = Nodes::Grouping.new(@context, 'and')
