require 'ransack/visitor'
require 'ransack/adapters/active_record/ransack/visitor' if defined?(::ActiveRecord::Base)
require 'ransack/adapters/mongoid/ransack/visitor' if defined?(::Mongoid)

module Ransack
  class Context
<<<<<<< HEAD
    attr_reader :search, :object, :klass, :base, :engine
=======
    attr_reader :object, :klass, :base, :engine, :arel_visitor
>>>>>>> ec67ec6b
    attr_accessor :auth_object, :search_key

    class << self

      def for_class(klass, options = {})
        raise "not implemented"
      end

      def for_object(object, options = {})
        raise "not implemented"
      end

      def for(object, options = {})
        context = Class === object ?
          for_class(object, options) :
          for_object(object, options)
        context or raise ArgumentError,
          "Don't know what context to use for #{object}"
      end

    end # << self

    def initialize(object, options = {})
      raise "not implemented"
    end

    def klassify(obj)
      raise "not implemented"
    end

    # Convert a string representing a chain of associations and an attribute
    # into the attribute itself
    def contextualize(str)
      parent, attr_name = @bind_pairs[str]
      table_for(parent)[attr_name]
    end

    def chain_scope(scope, args)
      return unless @klass.method(scope) && args != false
      @object = if scope_arity(scope) < 1 && args == true
                  @object.public_send(scope)
                else
                  @object.public_send(scope, *args)
                end
    end

    def scope_arity(scope)
      @klass.method(scope).arity
    end

    def bind(object, str)
      object.parent, object.attr_name = @bind_pairs[str]
    end

    def traverse(str, base = @base)
      str ||= ''

      if (segments = str.split(/_/)).size > 0
        remainder = []
        found_assoc = nil
        while !found_assoc && segments.size > 0 do
          # Strip the _of_Model_type text from the association name, but hold
          # onto it in klass, for use as the next base
          assoc, klass = unpolymorphize_association(segments.join('_'))
          if found_assoc = get_association(assoc, base)
            base = traverse(remainder.join('_'), klass || found_assoc.klass)
          end

          remainder.unshift segments.pop
        end
        raise UntraversableAssociationError,
          "No association matches #{str}" unless found_assoc
      end

      klassify(base)
    end

    def association_path(str, base = @base)
      base = klassify(base)
      str ||= ''
      path = []
      segments = str.split(/_/)
      association_parts = []
      if (segments = str.split(/_/)).size > 0
        while segments.size > 0 && !base.columns_hash[segments.join('_')] &&
        association_parts << segments.shift do
          assoc, klass = unpolymorphize_association(association_parts
          .join('_'))
          if found_assoc = get_association(assoc, base)
            path += association_parts
            association_parts = []
            base = klassify(klass || found_assoc)
          end
        end
      end

      path.join('_')
    end

    def unpolymorphize_association(str)
      if (match = str.match(/_of_([^_]+?)_type$/))
        [match.pre_match, Kernel.const_get(match.captures.first)]
      else
        [str, nil]
      end
    end

    def ransackable_attribute?(str, klass)
      klass.ransackable_attributes(auth_object).include?(str) ||
      klass.ransortable_attributes(auth_object).include?(str)
    end

    def ransackable_association?(str, klass)
      klass.ransackable_associations(auth_object).include? str
    end

    def ransackable_scope?(str, klass)
      klass.ransackable_scopes(auth_object).any? { |s| s.to_s == str }
    end

    def searchable_attributes(str = '')
      traverse(str).ransackable_attributes(auth_object)
    end

    def sortable_attributes(str = '')
      traverse(str).ransortable_attributes(auth_object)
    end

    def searchable_associations(str = '')
      traverse(str).ransackable_associations(auth_object)
    end
  end
end<|MERGE_RESOLUTION|>--- conflicted
+++ resolved
@@ -4,11 +4,8 @@
 
 module Ransack
   class Context
-<<<<<<< HEAD
     attr_reader :search, :object, :klass, :base, :engine
-=======
     attr_reader :object, :klass, :base, :engine, :arel_visitor
->>>>>>> ec67ec6b
     attr_accessor :auth_object, :search_key
 
     class << self
