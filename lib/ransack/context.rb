--- conflicted
+++ resolved
@@ -36,7 +36,6 @@
       @join_dependency = join_dependency(@object)
       @join_type = options[:join_type] || Arel::OuterJoin
       @search_key = options[:search_key] || Ransack.options[:search_key]
-<<<<<<< HEAD
 
       if ::ActiveRecord::VERSION::STRING >= "4.1"
         @base = @join_dependency.join_root
@@ -48,12 +47,6 @@
 
       @default_table = Arel::Table.new(
         @base.table_name, as: @base.aliased_table_name, engine: @engine
-=======
-      @base = @join_dependency.join_base
-      @engine = @base.arel_engine
-      @default_table = Arel::Table.new(
-        @base.table_name, :as => @base.aliased_table_name, :engine => @engine
->>>>>>> ffa4e7b7
         )
       @bind_pairs = Hash.new do |hash, key|
         parent, attr_name = get_parent_and_attribute_name(key.to_s)
@@ -68,19 +61,12 @@
         obj
       elsif obj.respond_to? :klass
         obj.klass
-<<<<<<< HEAD
-      elsif obj.respond_to? :base_klass
-        obj.base_klass
-      else
-        raise ArgumentError, "Don't know how to klassify #{obj.inspect}"
-=======
       elsif obj.respond_to? :active_record  # Rails 3
         obj.active_record
       elsif obj.respond_to? :base_klass     # Rails 4
         obj.base_klass
       else
-        raise ArgumentError, "Don't know how to klassify #{obj}"
->>>>>>> ffa4e7b7
+        raise ArgumentError, "Don't know how to klassify #{obj.inspect}"
       end
     end
 
@@ -163,13 +149,10 @@
 
     def sortable_attributes(str = '')
       traverse(str).ransortable_attributes(auth_object)
-<<<<<<< HEAD
-=======
     end
 
     def searchable_associations(str = '')
       traverse(str).ransackable_associations(auth_object)
->>>>>>> ffa4e7b7
     end
   end
 end