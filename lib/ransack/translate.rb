require 'i18n'

I18n.load_path += Dir[
  File.join(File.dirname(__FILE__), 'locale'.freeze, '*.yml'.freeze)
]

module Ransack
  module Translate
    def self.word(key, options = {})
      I18n.translate(:"ransack.#{key}", :default => key.to_s)
    end

    def self.predicate(key, options = {})
      I18n.translate(:"ransack.predicates.#{key}", :default => key.to_s)
    end

    def self.attribute(key, options = {})
      unless context = options.delete(:context)
        raise ArgumentError, "A context is required to translate attributes"
      end

      original_name = key.to_s
      base_class = context.klass
      base_ancestors = base_class.ancestors.select {
        |x| x.respond_to?(:model_name)
      }
      predicate = Predicate.detect_from_string(original_name)
      attributes_str = original_name
        .sub(/_#{predicate}$/, Ransack::Constants::EMPTY)
      attribute_names = attributes_str.split(/_and_|_or_/)
      combinator = attributes_str.match(/_and_/) ? :and : :or
      defaults = base_ancestors.map do |klass|
        "ransack.attributes.#{i18n_key(klass)}.#{original_name}".to_sym
      end

      translated_names = attribute_names.map do |name|
        attribute_name(context, name, options[:include_associations])
      end

      interpolations = {
        :attributes => translated_names.join(" #{Translate.word(combinator)} ")
      }

      if predicate
        defaults << "%{attributes} %{predicate}".freeze
        interpolations[:predicate] = Translate.predicate(predicate)
      else
        defaults << "%{attributes}".freeze
      end

      defaults << options.delete(:default) if options[:default]
      options.reverse_merge! :count => 1, :default => defaults
      I18n.translate(defaults.shift, options.merge(interpolations))
    end

    def self.association(key, options = {})
      unless context = options.delete(:context)
        raise ArgumentError, "A context is required to translate associations"
      end

      defaults =
        if key.blank?
          [:"#{context.klass.i18n_scope}.models.#{i18n_key(context.klass)}"]
        else
          [:"ransack.associations.#{i18n_key(context.klass)}.#{key}"]
        end
      defaults << context.traverse(key).model_name.human
      options = { :count => 1, :default => defaults }
      I18n.translate(defaults.shift, options)
    end

  private

    def self.attribute_name(context, name, include_associations = nil)
      @context, @name = context, name
      @assoc_path = context.association_path(name)
      @attr_name = @name.sub(/^#{@assoc_path}_/, Ransack::Constants::EMPTY)
      associated_class = @context.traverse(@assoc_path) if @assoc_path.present?
      @include_associated = include_associations && associated_class

      defaults = default_attribute_name << fallback_args
      options = { :count => 1, :default => defaults }
      interpolations = build_interpolations(associated_class)

      I18n.translate(defaults.shift, options.merge(interpolations))
    end

    def self.default_attribute_name
      ["ransack.attributes.#{i18n_key(@context.klass)}.#{@name}".to_sym]
    end

    def self.fallback_args
      if @include_associated
        '%{association_name} %{attr_fallback_name}'.freeze
      else
        '%{attr_fallback_name}'.freeze
      end
    end

    def self.build_interpolations(associated_class)
      {
        :attr_fallback_name => attr_fallback_name(associated_class),
        :association_name   => association_name
      }
      .reject { |_, value| value.nil? }
    end

    def self.attr_fallback_name(associated_class)
      I18n.t(
        :"ransack.attributes.#{fallback_class(associated_class)}.#{@attr_name}",
        :default => default_interpolation(associated_class)
        )
    end

    def self.fallback_class(associated_class)
      i18n_key(associated_class || @context.klass)
    end

    def self.association_name
      association(@assoc_path, :context => @context) if @include_associated
    end

    def self.default_interpolation(associated_class)
      [
        associated_attribute(associated_class),
        ".attributes.#{@attr_name}".to_sym,
        @attr_name.humanize
      ]
      .flatten
    end

    def self.associated_attribute(associated_class)
      if associated_class
        translated_attribute(associated_class)
      else
        translated_ancestor_attributes
      end
    end

    def self.translated_attribute(associated_class)
      key = "#{associated_class.i18n_scope}.attributes.#{
        i18n_key(associated_class)}.#{@attr_name}"
      ["#{key}.one".to_sym, key.to_sym]
    end

    def self.translated_ancestor_attributes
      @context.klass.ancestors
      .select { |ancestor| ancestor.respond_to?(:model_name) }
      .map { |ancestor| translated_attribute(ancestor) }
    end

    def self.i18n_key(klass)
<<<<<<< HEAD
      # if ActiveRecord::VERSION::MAJOR == 3 && ActiveRecord::VERSION::MINOR == 0
      #   klass.model_name.i18n_key.to_s.tr('.', '/')
      # else
      #   klass.model_name.i18n_key.to_s
      # end
      raise "not implemented"
=======
      if ActiveRecord::VERSION::MAJOR == 3 && ActiveRecord::VERSION::MINOR == 0
        klass.model_name.i18n_key.to_s.tr('.'.freeze, '/'.freeze)
      else
        klass.model_name.i18n_key.to_s
      end
>>>>>>> 69d13b2c
    end
  end
end<|MERGE_RESOLUTION|>--- conflicted
+++ resolved
@@ -150,20 +150,12 @@
     end
 
     def self.i18n_key(klass)
-<<<<<<< HEAD
       # if ActiveRecord::VERSION::MAJOR == 3 && ActiveRecord::VERSION::MINOR == 0
       #   klass.model_name.i18n_key.to_s.tr('.', '/')
       # else
       #   klass.model_name.i18n_key.to_s
       # end
       raise "not implemented"
-=======
-      if ActiveRecord::VERSION::MAJOR == 3 && ActiveRecord::VERSION::MINOR == 0
-        klass.model_name.i18n_key.to_s.tr('.'.freeze, '/'.freeze)
-      else
-        klass.model_name.i18n_key.to_s
-      end
->>>>>>> 69d13b2c
     end
   end
 end