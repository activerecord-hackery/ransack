module Ransack
  class Predicate
    attr_reader :name, :arel_predicate, :type, :formatter, :validator,
                :compound, :wants_array

    class << self

      def names
        Ransack.predicates.keys
      end

      def names_by_decreasing_length
        names.sort { |a,b| b.length <=> a.length }
      end

      def named(name)
        Ransack.predicates[name.to_s]
      end

      def detect_and_strip_from_string!(str)
        if p = detect_from_string(str)
          str.sub! /_#{p}$/, ''
          p
        end
      end

      def detect_from_string(str)
        names_by_decreasing_length.detect { |p| str.end_with?("_#{p}") }
      end

      def name_from_attribute_name(attribute_name)
<<<<<<< HEAD
        names_by_decreasing_length.
        detect { |p| attribute_name.to_s.match(/_#{p}$/) }
=======
        names_by_decreasing_length.detect {
          |p| attribute_name.to_s.match(/_#{p}$/)
        }
>>>>>>> ffa4e7b7
      end

      def for_attribute_name(attribute_name)
        self.named(detect_from_string(attribute_name.to_s))
      end

    end

    def initialize(opts = {})
      @name = opts[:name]
      @arel_predicate = opts[:arel_predicate]
      @type = opts[:type]
      @formatter = opts[:formatter]
<<<<<<< HEAD
      @validator = opts[:validator] || lambda {
        |v| v.respond_to?(:empty?) ? !v.empty? : !v.nil?
        }
      @compound = opts[:compound]
      @wants_array = opts[:wants_array] == true || @compound || ['in', 'not_in'].
        include?(@arel_predicate)
=======
      @validator = opts[:validator] ||
        lambda { |v| v.respond_to?(:empty?) ? !v.empty? : !v.nil? }
      @compound = opts[:compound]
      @wants_array = opts[:wants_array] == true || @compound ||
        ['in', 'not_in'].include?(@arel_predicate)
>>>>>>> ffa4e7b7
    end

    def eql?(other)
      self.class == other.class &&
      self.name == other.name
    end
    alias :== :eql?

    def hash
      name.hash
    end

    def format(val)
      if formatter
        formatter.call(val)
      else
        val
      end
    end

    def validate(vals, type = @type)
      vals.select { |v| validator.call(type ? v.cast(type) : v.value) }.any?
    end

  end
end<|MERGE_RESOLUTION|>--- conflicted
+++ resolved
@@ -29,14 +29,9 @@
       end
 
       def name_from_attribute_name(attribute_name)
-<<<<<<< HEAD
-        names_by_decreasing_length.
-        detect { |p| attribute_name.to_s.match(/_#{p}$/) }
-=======
         names_by_decreasing_length.detect {
           |p| attribute_name.to_s.match(/_#{p}$/)
         }
->>>>>>> ffa4e7b7
       end
 
       def for_attribute_name(attribute_name)
@@ -50,20 +45,12 @@
       @arel_predicate = opts[:arel_predicate]
       @type = opts[:type]
       @formatter = opts[:formatter]
-<<<<<<< HEAD
       @validator = opts[:validator] || lambda {
         |v| v.respond_to?(:empty?) ? !v.empty? : !v.nil?
         }
       @compound = opts[:compound]
       @wants_array = opts[:wants_array] == true || @compound || ['in', 'not_in'].
         include?(@arel_predicate)
-=======
-      @validator = opts[:validator] ||
-        lambda { |v| v.respond_to?(:empty?) ? !v.empty? : !v.nil? }
-      @compound = opts[:compound]
-      @wants_array = opts[:wants_array] == true || @compound ||
-        ['in', 'not_in'].include?(@arel_predicate)
->>>>>>> ffa4e7b7
     end
 
     def eql?(other)
