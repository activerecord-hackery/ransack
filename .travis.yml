--- conflicted
+++ resolved
@@ -10,13 +10,11 @@
   - 1.9
 
 env:
-<<<<<<< HEAD
-  - RAILS=4-1-stable DB=mongodb
-=======
+  - RAILS=master DB=mongodb
   - RAILS=master DB=sqlite3
   - RAILS=master DB=mysql
   - RAILS=master DB=postgres
->>>>>>> acc3c8ad
+  - RAILS=4-1-stable DB=mongodb
   - RAILS=4-1-stable DB=sqlite3
   - RAILS=4-1-stable DB=mysql
   - RAILS=4-1-stable DB=postgres
