language: ruby

before_install:
  - travis_retry gem install bundler

rvm:
  - 1.9.3
  - 2.0.0
  - 2.1.1

env:
<<<<<<< HEAD
  - RAILS=4-0-stable DB=sqlite3
  - RAILS=4-0-stable DB=mysql
  - RAILS=4-0-stable DB=postgres
=======
  - RAILS=master DB=sqlite3
  - RAILS=master DB=mysql
  - RAILS=master DB=postgres
>>>>>>> d51c78f9

before_script:
  - mysql -e 'create database ransack collate utf8_general_ci;'
  - mysql -e 'use ransack;show variables like "%character%";show variables like "%collation%";'
  - psql -c 'create database ransack;' -U postgres<|MERGE_RESOLUTION|>--- conflicted
+++ resolved
@@ -9,15 +9,12 @@
   - 2.1.1
 
 env:
-<<<<<<< HEAD
   - RAILS=4-0-stable DB=sqlite3
   - RAILS=4-0-stable DB=mysql
   - RAILS=4-0-stable DB=postgres
-=======
-  - RAILS=master DB=sqlite3
-  - RAILS=master DB=mysql
-  - RAILS=master DB=postgres
->>>>>>> d51c78f9
+  - RAILS=4-1-stable DB=sqlite3
+  - RAILS=4-1-stable DB=mysql
+  - RAILS=4-1-stable DB=postgres
 
 before_script:
   - mysql -e 'create database ransack collate utf8_general_ci;'
