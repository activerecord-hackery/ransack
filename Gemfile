--- conflicted
+++ resolved
@@ -3,15 +3,9 @@
 
 gem 'rake'
 
-<<<<<<< HEAD
 rails = ENV['RAILS'] || 'master'
 
 gem 'polyamorous', github: 'activerecord-hackery/polyamorous'
-=======
-rails = ENV['RAILS'] || '4-0-stable'
-
-gem 'arel', '< 5.0.0'
->>>>>>> ffa4e7b7
 
 case rails
 when /\// # A path
